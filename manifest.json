{
  "id": "org.nuvio.streams",
<<<<<<< HEAD
  "version": "0.3.0",
  "name": "Nuvio Streams Private Instance",
=======
  "version": "0.3.2",
  "name": "Nuvio Streams | Elfhosted",
>>>>>>> 6b394e16
  "description": "Stremio addon for high-quality streaming links.",
  "logo": "https://raw.githubusercontent.com/tapframe/NuvioStreaming/main/assets/titlelogo.png",
  "resources": ["stream"],
  "types": ["movie", "series"],
  "idPrefixes": ["tt", "tmdb"],
  "catalogs": [],
  "behaviorHints": {
    "adult": false,
    "p2pNotSupported": true,
    "configurable": true
  },
  "stremioAddonsConfig": {
    "issuer": "https://stremio-addons.net",
    "signature": "eyJhbGciOiJkaXIiLCJlbmMiOiJBMTI4Q0JDLUhTMjU2In0..2YiTzY5hiYNywrpyMgv9Vg.vtorJ0blJ2dja5h7HSdL2eg0Hho7g8nJJnX2HbjJXSqzOU64niitT3FQItz9Q0rtF2sIswFcm842XgAnih0vPCTksxPwlkfDqolZcCjirQMl5hhcSzxJo88Mvonq2dxG.OYTTCCQcFthlmdn6c117CQ"}
} <|MERGE_RESOLUTION|>--- conflicted
+++ resolved
@@ -1,12 +1,7 @@
 {
   "id": "org.nuvio.streams",
-<<<<<<< HEAD
-  "version": "0.3.0",
-  "name": "Nuvio Streams Private Instance",
-=======
   "version": "0.3.2",
   "name": "Nuvio Streams | Elfhosted",
->>>>>>> 6b394e16
   "description": "Stremio addon for high-quality streaming links.",
   "logo": "https://raw.githubusercontent.com/tapframe/NuvioStreaming/main/assets/titlelogo.png",
   "resources": ["stream"],
