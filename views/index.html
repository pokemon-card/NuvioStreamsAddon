--- conflicted
+++ resolved
@@ -1902,16 +1902,6 @@
                         <span class="provider-detail">Auto Quality</span>
                     </div>
                     <div class="provider-item">
-<<<<<<< HEAD
-=======
-                        <div class="provider-icon cuevana-icon">🇨</div> <!-- Placeholder icon, can be updated -->
-                        <div class="provider-name">Cuevana</div>
-
-                        <span class="provider-detail" style="color: #ff8c00;">LATAM Provider (ElfHosted Private Instance Exclusive)</span>
-
-                    </div>
-                    <div class="provider-item">
->>>>>>> d8217590
                         <div class="provider-icon vidsrc-icon">🎬</div>
                         <div class="provider-name">VidSrc</div>
                         <span class="provider-detail">Auto Quality</span>
